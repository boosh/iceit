--- conflicted
+++ resolved
@@ -1,9 +1,5 @@
 import unittest
-<<<<<<< HEAD
 from mock import patch, Mock
-=======
-from mock import patch, Mock, PropertyMock
->>>>>>> 2966a49a
 from StringIO import StringIO
 from collections import namedtuple
 
@@ -100,7 +96,6 @@
                 mock_key.assert_called_once_with(backend.bucket, fake_key_name)
                 mock_key.get_contents_to_file.assert_called_once_with(string_file)
 
-<<<<<<< HEAD
     def test__progress_callback(self):
         """
         Test the progress callback
@@ -116,8 +111,6 @@
             self.assertEqual(progress, result)
             progress = progress + fake_total_size / (fake_total_size/num_tests)
 
-=======
->>>>>>> 2966a49a
     def test_upload(self):
         """
         Test that uploading to S3 works
